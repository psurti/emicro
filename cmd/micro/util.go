--- conflicted
+++ resolved
@@ -221,10 +221,11 @@
 	return n
 }
 
-<<<<<<< HEAD
+// FuncName returns the name of a given function object
 func FuncName(i interface{}) string {
 	return runtime.FuncForPC(reflect.ValueOf(i).Pointer()).Name()
-=======
+}
+
 // SplitCommandArgs seperates multiple command arguments which may be quoted.
 // The returned slice contains at least one string
 func SplitCommandArgs(input string) []string {
@@ -292,5 +293,4 @@
 	}
 
 	return buf.String()
->>>>>>> 403a99d2
 }