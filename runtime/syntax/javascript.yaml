filetype: javascript

detect:
    filename: "(\\.js$|\\.es[5678]?$)"

rules:
    - constant.number: "\\b[-+]?([1-9][0-9]*|0[0-7]*|0x[0-9a-fA-F]+)([uU][lL]?|[lL][uU]?)?\\b"
    - constant.number: "\\b[-+]?([0-9]+\\.[0-9]*|[0-9]*\\.[0-9]+)([EePp][+-]?[0-9]+)?[fFlL]?"
    - constant.number: "\\b[-+]?([0-9]+[EePp][+-]?[0-9]+)[fFlL]?"
<<<<<<< HEAD
    - identifier: "[A-Za-z_][A-Za-z0-9_]*[[:space:]]*[(]"
    - symbol.brackets: "(\\{|\\})"
    - symbol.brackets: "(\\(|\\))"
    - symbol.brackets: "(\\[|\\])"
    - symbol.brackets: "(\\{|\\})"
    - symbol.brackets: "(\\(|\\))"
    - symbol.brackets: "(\\[|\\])"
=======
    - identifier: "[A-Za-z_][A-Za-z0-9_]*[[:space:]]*"
>>>>>>> da33b598
    - statement: "\\b(break|case|catch|continue|default|delete|do|else|finally)\\b"
    - statement: "\\b(for|function|class|extends|get|if|in|instanceof|new|return|set|switch)\\b"
    - statement: "\\b(switch|this|throw|try|typeof|var|const|let|void|while|with)\\b"
    - constant: "\\b(null|undefined|NaN)\\b"
    - constant: "\\b(true|false)\\b"
    - type: "\\b(Array|Boolean|Date|Enumerator|Error|Function|Math)\\b"
    - type: "\\b(Number|Object|RegExp|String)\\b"
    - statement: "[-+/*=<>!~%?:&|]"
    - constant: "/[^*]([^/]|(\\\\/))*[^\\\\]/[gim]*"
    - constant: "\\\\[0-7][0-7]?[0-7]?|\\\\x[0-9a-fA-F]+|\\\\[bfnrt'\"\\?\\\\]"

    - constant.string:
        start: "\""
        end: "\""
        skip: "\\\\."
        rules:
            - constant.specialChar: "\\\\."

    - constant.string:
        start: "'"
        end: "'"
        skip: "\\\\."
        rules:
            - constant.specialChar: "\\\\."

    - comment:
        start: "//"
        end: "$"
        rules: []

    - comment:
        start: "/\\*"
        end: "\\*/"
        rules: []
<|MERGE_RESOLUTION|>--- conflicted
+++ resolved
@@ -2,12 +2,12 @@
 
 detect:
     filename: "(\\.js$|\\.es[5678]?$)"
+    header: "^#!.*/(env +)?node( |$)"
 
 rules:
     - constant.number: "\\b[-+]?([1-9][0-9]*|0[0-7]*|0x[0-9a-fA-F]+)([uU][lL]?|[lL][uU]?)?\\b"
     - constant.number: "\\b[-+]?([0-9]+\\.[0-9]*|[0-9]*\\.[0-9]+)([EePp][+-]?[0-9]+)?[fFlL]?"
     - constant.number: "\\b[-+]?([0-9]+[EePp][+-]?[0-9]+)[fFlL]?"
-<<<<<<< HEAD
     - identifier: "[A-Za-z_][A-Za-z0-9_]*[[:space:]]*[(]"
     - symbol.brackets: "(\\{|\\})"
     - symbol.brackets: "(\\(|\\))"
@@ -15,9 +15,6 @@
     - symbol.brackets: "(\\{|\\})"
     - symbol.brackets: "(\\(|\\))"
     - symbol.brackets: "(\\[|\\])"
-=======
-    - identifier: "[A-Za-z_][A-Za-z0-9_]*[[:space:]]*"
->>>>>>> da33b598
     - statement: "\\b(break|case|catch|continue|default|delete|do|else|finally)\\b"
     - statement: "\\b(for|function|class|extends|get|if|in|instanceof|new|return|set|switch)\\b"
     - statement: "\\b(switch|this|throw|try|typeof|var|const|let|void|while|with)\\b"
